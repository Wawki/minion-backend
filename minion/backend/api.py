#!/usr/bin/env python

import calendar
import datetime
import functools
import importlib
import json
import operator
import re
import uuid

from flask import abort, Flask, render_template, redirect, url_for, session, jsonify, request, session
from pymongo import MongoClient

from minion.backend import app
import minion.backend.utils as backend_utils
import tasks

backend_config = backend_utils.backend_config()

mongo_client = MongoClient(host=backend_config['mongodb']['host'], port=backend_config['mongodb']['port'])
plans = mongo_client.minion.plans
scans = mongo_client.minion.scans
users = mongo_client.minion.users
sites = mongo_client.minion.sites
groups = mongo_client.minion.groups

<<<<<<< HEAD
def api_guard(view):
    """ Decorate a view function to be protected by requiring
=======
app = Flask(__name__)

def api_guard(*decor_args):
    """
    Decorate a view function to be protected by requiring
>>>>>>> f19a4a23
    a secret key in X-Minion-Backend-Key header for the decorated
    backend API. If 'key' is False or not found in the config file,
    the decorator will assume no protection is needed and will grant
    access to all incoming request. 

    """
    def decorator(view):
        @functools.wraps(view)
        def check_session(*args, **kwargs):
            if isinstance(decor_args[0], str):
                if request.headers.get('content-type') != decor_args[0]:
                    abort(415)
            token_in_header = request.headers.get('x-minion-backend-key')
            secret_key = backend_config['api'].get('key')
            if secret_key:
                if token_in_header:
                    if token_in_header == secret_key:
                        return view(*args, **kwargs)
                    else:
                        abort(401)
                else:
                    abort(401)
            return view(*args, **kwargs)
        return check_session

    # the decorator can implicilty take the function being
    # decorated. We must ensure the arg is actually callable.
    # Otherwise, we call the decorator without any argument.
    if len(decor_args) == 1 and callable(decor_args[0]):
        return decorator(decor_args[0])
    else:
        return decorator

BUILTIN_PLUGINS = [
    'minion.plugins.basic.AlivePlugin',
    'minion.plugins.basic.HSTSPlugin',
    'minion.plugins.basic.XFrameOptionsPlugin',
    'minion.plugins.basic.XContentTypeOptionsPlugin',
    'minion.plugins.basic.XXSSProtectionPlugin',
    'minion.plugins.basic.ServerDetailsPlugin',
    'minion.plugins.basic.RobotsPlugin',
    'minion.plugins.basic.CSPPlugin',
]

TEST_PLUGINS = [
    'minion.plugins.test.DelayedPlugin',
    'minion.plugins.test.ExceptionPlugin',
    'minion.plugins.test.ErrorPlugin',
]

# This should move to a configuration file
OPTIONAL_PLUGINS = [
    'minion.plugins.garmr.GarmrPlugin',
    'minion.plugins.nmap.NMAPPlugin',
    'minion.plugins.skipfish.SkipfishPlugin',
    'minion.plugins.zap_plugin.ZAPPlugin',
    'minion.plugins.ssl.SSLPlugin'
]

#
# Build the plugin registry
#

plugins = {}

def _plugin_descriptor(plugin):
    return {'class': plugin.__module__ + "." + plugin.__name__,
            'name': plugin.name(),
            'version': plugin.version(),
            'weight': plugin.weight()}

def _split_plugin_class_name(plugin_class_name):
    e = plugin_class_name.split(".")
    return '.'.join(e[:-1]), e[-1]

def _register_plugin(plugin_class_name):
    package_name, class_name = _split_plugin_class_name(plugin_class_name)
    plugin_module = importlib.import_module(package_name, class_name)
    plugin_class = getattr(plugin_module, class_name)
    plugins[plugin_class_name] = {'clazz': plugin_class,
                                  'descriptor': _plugin_descriptor(plugin_class)}

for plugin_class_name in BUILTIN_PLUGINS:
    try:
        _register_plugin(plugin_class_name)
    except ImportError as e:
        pass

for plugin_class_name in OPTIONAL_PLUGINS:
    try:
        _register_plugin(plugin_class_name)
    except ImportError as e:
        pass

if app.debug:
    for plugin_class_name in TEST_PLUGINS:
        try:
            _register_plugin(plugin_class_name)
        except ImportError as e:
            pass

def sanitize_plan(plan):
    if plan.get('_id'):
        del plan['_id']
    for field in ('created',):
        if plan.get(field) is not None:
            plan[field] = calendar.timegm(plan[field].utctimetuple())
    return plan

def sanitize_session(session):
    for field in ('created', 'queued', 'started', 'finished'):
        if session.get(field) is not None:
            session[field] = calendar.timegm(session[field].utctimetuple())
    return session

def sanitize_scan(scan):
    if scan.get('plan'):
        sanitize_plan(scan['plan'])
    if scan.get('_id'):
        del scan['_id']
    for field in ('created', 'queued', 'started', 'finished'):
        if scan.get(field) is not None:
            scan[field] = calendar.timegm(scan[field].utctimetuple())
    if 'sessions' in scan:
        for session in scan['sessions']:
            sanitize_session(session)
    return scan

def sanitize_user(user):
    if '_id' in user:
        del user['_id']
    if 'created' in user:
        user['created'] = calendar.timegm(user['created'].utctimetuple())
    return user

def sanitize_site(site):
    if '_id' in site:
        del site['_id']
    if 'created' in site:
        site['created'] = calendar.timegm(site['created'].utctimetuple())
    return site

def sanitize_group(group):
    if '_id' in group:
        del group['_id']
    if 'created' in group:
        group['created'] = calendar.timegm(group['created'].utctimetuple())
    return group

def summarize_scan(scan):
    def _count_issues(scan, severity):
        count = 0
        for session in scan['sessions']:
            for issue in session['issues']:
                if issue['Severity'] == severity:
                    count += 1
        return count
    summary = { 'id': scan['id'],
                'state': scan['state'],
                'configuration': scan['configuration'],
                'plan': scan['plan'],
                'sessions': [ ],
                'created': scan.get('created'),
                'queued': scan.get('queued'),
                'finished': scan.get('finished'),
                'issues': { 'high': _count_issues(scan, 'High'),
                            'low': _count_issues(scan, 'Low'),
                            'medium': _count_issues(scan, 'Medium'),
                            'info': _count_issues(scan, 'Info') } }
    for session in scan['sessions']:
        summary['sessions'].append({ 'plugin': session['plugin'],
                                     'id': session['id'],
                                     'state': session['state'] })
    return summary

def _find_groups_for_site(site):
    """Find all the groups the site is part of"""
    return [g['name'] for g in groups.find({"sites":site})]

def _find_sites_for_user(email):
    """Find all sites that the user has access to"""
    sitez = set()
    for g in groups.find({"users":email}):
        for s in g['sites']:
            sitez.add(s)
    return list(sitez)

def _find_groups_for_user(email):
    """Find all the groups the user is in"""
    return [g['name'] for g in groups.find({"users":email})]

# Validation methods to be used on incoming objects

def _check_required_fields(o, fields):
    for field in fields:
        if field not in o:
            return False
    return True

def _check_site_url(url):
    regex = re.compile(r"^(http|https)://(localhost|([a-z0-9][-a-z0-9]+)(\.[a-z0-9][-a-z0-9]+)+)(:\d+)?$")
    return regex.match(url) is not None

def _check_group_exists(group_name):
    return groups.find_one({'name': group_name}) is not None

def _check_plan_exists(plan_name):
    return plans.find_one({'name': plan_name}) is not None

# API Methods to manage users

@app.route('/users/<email>', methods=['GET'])
@api_guard
def get_user(email):
    email = email.lower()
    user = users.find_one({'email': email})
    if not user:
        return jsonify(success=False, reason='no-such-user')
    user['groups'] = _find_groups_for_user(user['email'])
    user['sites'] = _find_sites_for_user(user['email'])
    return jsonify(success=True, user=sanitize_user(user))

#
# Create a new user
#
#  POST /users
#
# Expects a partially filled out user record
#
#  { email: "foo@bar",
#    name: "Foo",
#    groups: ["foo"],
#    role: "user" }
#
# Returns the full user record
#
#  { "success": true
#    "user": { "created": 1371044067,
#              "groups": ["foo"],
#              "role": "user",
#              "id": "51f8417d-f7b0-48d1-8c18-dbf5e06c3261",
#              "name": "Foo",
#              "email": "foo@bar" } }
#

@app.route('/users', methods=['POST'])
@api_guard('application/json')
def create_user():
    user = request.json
    # Verify incoming user: email must not exist yet, groups must exist, role must exist
    if users.find_one({'email': user['email']}) is not None:
        return jsonify(success=False, reason='user-already-exists')
    for group_name in user.get('groups', []):
        if not _check_group_exists(group_name):
            return jsonify(success=False, reason='unknown-group')
    if user.get("role") not in ("user", "administrator"):
        return jsonify(success=False, reason="invalid-role")
    new_user = { 'id': str(uuid.uuid4()),
                 'email':  user['email'],
                 'name': user.get('name'),
                 'role': user['role'],
                 'created': datetime.datetime.utcnow() }
    users.insert(new_user)
    # Add the user to the groups - group membership is stored in the group objet, not in the user
    for group_name in user.get('groups', []):
        groups.update({'name':group_name},{'$addToSet': {'users': user['email']}})
    new_user['groups'] = user.get('groups', [])
    return jsonify(success=True, user=sanitize_user(new_user))

#
# Expects a partially filled out user as POST data. The user with the
# specified user_email (in the URL) will be updated.
#
# Fields that can be changed:
#
#  name
#  role
#  groups
#
# Fields that are specified in the new user object will replace those in
# the existing user object.
#
# Returns the full user record.
#

@app.route('/users/<user_email>', methods=['POST'])
@api_guard
def update_user(user_email):
    new_user = request.json
    # Verify the incoming user: user must exist, groups must exist, role must exist
    old_user = users.find_one({'email': user_email})
    if old_user is None:
        return jsonify(success=False, reason='unknown-user')
    old_user['groups'] = _find_groups_for_user(user_email)
    old_user['sites'] = _find_sites_for_user(user_email)
    #
    if 'groups' in new_user:
        for group_name in new_user.get('groups', []):
            if not _check_group_exists(group_name):
                return jsonify(success=False, reason='unknown-group')
    if 'role' in new_user:
        if new_user["role"] not in ("user", "administrator"):
            return jsonify(success=False, reason="invalid-role")
    # Update the group memberships
    if 'groups' in new_user:
        # Add new groups
        for group_name in new_user.get('groups', []):
            if group_name not in old_user['groups']:
                groups.update({'name':group_name},{'$addToSet': {'users': user_email}})
        # Remove old groups
        for group_name in old_user['groups']:
            if group_name not in new_user.get('groups', []):
                groups.update({'name':group_name},{'$pull': {'users': user_email}})
    # Modify the user
    changes = {}
    if 'name' in new_user:
        changes['name'] = new_user['name']
    if 'role' in new_user:
        changes['role'] = new_user['role']
    if 'groups' in new_user:
        changes['groups'] = new_user['groups']
    users.update({'email': user_email}, {'$set': changes})
    # Return the updated user
    user = users.find_one({'email': user_email})
    if not user:
        return jsonify(success=False, reason='unknown-user')
    user['groups'] = _find_groups_for_user(user_email)
    return jsonify(success=True, user=sanitize_user(user))

#
# Retrieve all users in minion
#
#  GET /users
#
# Returns a list of users
#
#  [{ 'id': 'b263bdc6-8692-4ace-aa8b-922b9ec0fc37',
#     'email': 'someone@somedomain',
#     'role': 'user',
#     'sites': ['https://www.mozilla.com'],
#     'groups': ['mozilla', 'key-initiatives'] },
#    ...]
#

@app.route('/users', methods=['GET'])
@api_guard
def list_users():
    userz = []
    for user in users.find():
        user['groups'] = _find_groups_for_user(user['email'])
        user['sites'] = _find_sites_for_user(user['email'])
        userz.append(sanitize_user(user))
    return jsonify(success=True, users=userz)

#
# Delete a user
#
#  DELETE /users/{email}
#

@app.route('/users/<user_email>', methods=['DELETE'])
@api_guard
def delete_user(user_email):
    user = users.find_one({'email': user_email})
    if not user:
        return jsonify(success=False, reason='no-such-user')
    # Remove the user
    users.remove({'email': user_email})
    # Remove user group membership
    for group_name in _find_groups_for_user(user_email):
        groups.update({'name':group_name},{'$pull': {'users': user_email}})
    return jsonify(success=True)

#
# Retrieve all groups in minion
#
#  GET /groups
#
# Returns a list of groups
#
#  [{ 'id': 'b263bdc6-8692-4ace-aa8b-922b9ec0fc37',
#     'created': 7261728192,
#     'name': 'someone@somedomain',
#     'description': 'user' },
#    ...]
#

@app.route('/groups', methods=['GET'])
@api_guard
def list_groups():
    return jsonify(success=True, groups=[sanitize_group(group) for group in groups.find()])

#
# Expects a partially filled out site as POST data:
#
#  POST /groups
#
#  { "name": "mozilla",
#    "description": "Mozilla Web Properties" }
#
# Returns the full group record including the generated id:
#
#  { "success": True,
#    "group": { "id': "b263bdc6-8692-4ace-aa8b-922b9ec0fc37",
#               "created": 7262918293,
#               "name': "mozilla",
#               "description": "Mozilla Web Properties" } }
#
# Or returns an error:
#
#  { 'success': False, 'reason': 'group-already-exists' }
#

@app.route('/groups', methods=['POST'])
@api_guard('application/json')
def create_group():
    group = request.json
    # TODO Verify incoming group: name must be valid, group must not exist already
    if groups.find_one({'name': group['name']}) is not None:
        return jsonify(success=False, reason='group-already-exists')
    new_group = { 'id': str(uuid.uuid4()),
                  'name':  group['name'],
                  'description': group.get('description', ""),
                  'sites': group.get('sites', []),
                  'users': group.get('users', []),
                  'created': datetime.datetime.utcnow() }
    groups.insert(new_group)
    return jsonify(success=True, group=sanitize_group(new_group))

@app.route('/groups/<group_name>', methods=['GET'])
@api_guard
def get_group(group_name):
    group = groups.find_one({'name': group_name})
    if not group:
        return jsonify(success=False, reason='no-such-group')
    return jsonify(success=True, group=sanitize_group(group))

#
# Delete the named group
#
#  DELETE /groups/:group_name
#

@app.route('/groups/<group_name>', methods=['DELETE'])
@api_guard
def delete_group(group_name):
    group = groups.find_one({'name': group_name})
    if not group:
        return jsonify(success=False, reason='no-such-group')
    groups.remove({'name': group_name})
    return jsonify(success=True)

#
# Patch (modify) a group record
#
#  POST /groups/:groupName
#
# Expects a JSON structure that contains patch operations as follows:
#
#  { addSites: ["http://foo.com"],
#    removeSites: ["http://bar.com"],
#    addUsers: ["foo@cheese"],
#    removeUsers: ["bar@bacon"] }
#

@app.route('/groups/<group_name>', methods=['PATCH'])
@api_guard('application/json')
def patch_group(group_name):
    group = groups.find_one({'name': group_name})
    if not group:
        return jsonify(success=False, reason='no-such-group')
    # Process the edits. These can probably be done in one operation.
    patch = request.json
    for site in patch.get('addSites', []):
        if isinstance(site, unicode):
            groups.update({'name':group_name},{'$push': {'sites': site}})
    for site in patch.get('removeSites', []):
        if isinstance(site, unicode):
            groups.update({'name':group_name},{'$pull': {'sites': site}})
    for user in patch.get('addUsers', []):
        if isinstance(user, unicode):
            groups.update({'name':group_name},{'$push': {'users': user}})
    for user in patch.get('removeUsers', []):
        if isinstance(user, unicode):
            groups.update({'name':group_name},{'$pull': {'users': user}})
    # Return the modified group
    group = groups.find_one({'name': group_name})
    return jsonify(success=True, group=sanitize_group(group))

# API Methods to manage sites

#
# Expects a site id to GET:
#
#  GET /sites/b263bdc6-8692-4ace-aa8b-922b9ec0fc37
#
# Returns the site record:
#
#  { 'success': True,
#    'site': { 'id': 'b263bdc6-8692-4ace-aa8b-922b9ec0fc37',
#              'url': 'https://www.mozilla.com',
#              'groups': ['mozilla', 'key-initiatives'] } }
#
# The groups list is not part of the site but is generated by querying the groups records.
#
# Or returns an error:
#
#  { 'success': False, 'reason': 'site-already-exists' }
#
#

@app.route('/sites/<site_id>', methods=['GET'])
@api_guard
def get_site(site_id):
    site = sites.find_one({'id': site_id})
    if not site:
        return jsonify(success=False, reason='no-such-site')
    site['groups'] = _find_groups_for_site(site['url'])
    return jsonify(success=True, site=sanitize_site(site))

#
# Expects a partially filled out site as POST data:
#
#  POST /sites
#
#  { 'url': 'https://www.mozilla.com',
#    'plans': ['basic', 'nmap'],
#    'groups': ['mozilla', 'key-initiatives'] }
#
# Returns the full site record including the generated id:
#
#  { 'success': True,
#    'site': { 'id': 'b263bdc6-8692-4ace-aa8b-922b9ec0fc37',
#              'url': 'https://www.mozilla.com',
#              'plans': ['basic', 'nmap'],
#              'groups': ['mozilla', 'key-initiatives'] } }
#
# Or returns an error:
#
#  { 'success': False, 'reason': 'site-already-exists' }
#  { 'success': False, 'reason': 'Group xyz does not exist' }
#

@app.route('/sites', methods=['POST'])
@api_guard('application/json')
def create_site():
    site = request.json
    # Verify incoming site: url must be valid, groups must exist, plans must exist
    if not _check_site_url(site.get('url')):
        return jsonify(success=False, reason='invalid-url')
    if not _check_required_fields(site, ['url']):
        return jsonify(success=False, reason='missing-required-field')
    for group in site.get('groups', []):
        if not _check_group_exists(group):
            return jsonify(success=False, reason='unknown-group')
    for plan_name in site.get('plans', []):
        if not _check_plan_exists(plan_name):
            return jsonify(success=False, reason='unknown-plan')
    if sites.find_one({'url': site['url']}) is not None:
        return jsonify(success=False, reason='site-already-exists')
    # Create the site
    new_site = { 'id': str(uuid.uuid4()),
                 'url':  site['url'],
                 'plans': site.get('plans', []),
                 'created': datetime.datetime.utcnow() }
    sites.insert(new_site)
    # Add the site to the groups - group membership is stored in the group object, not in the site
    for group_name in site.get('groups', []):
        # No need to check if the site is already in the group as we just added the site
        groups.update({'name':group_name},{'$addToSet': {'sites': site['url']}})
    new_site['groups'] = site.get('groups', [])
    # Return the new site
    return jsonify(success=True, site=sanitize_site(new_site))

#
# Expects a partially filled out site as POST data. The site with the
# specified site_id (in the URL) will be updated.
#
# It is not possible to change the url. For that you need to delete the
# site and create a new one.
#
#  POST /sites/<site_id>
#
#  { 'url': 'https://www.mozilla.com',
#    'plans': ['basic', 'nmap'],
#    'groups': ['mozilla', 'key-initiatives'] }
#
# Returns the full site record including the generated id:
#
#  { 'success': True,
#    'site': { 'id': 'b263bdc6-8692-4ace-aa8b-922b9ec0fc37',
#              'url': 'https://www.mozilla.com',
#              'plans': ['basic', 'nmap'],
#              'groups': ['mozilla', 'key-initiatives'] } }
#
# Or returns an error:
#
#  { 'success': False, 'reason': 'no-such-site' }
#  { 'success': False, 'reason': 'unknown-group' }
#  { 'success': False, 'reason': 'unknown-plan' }
#

@app.route('/sites/<site_id>', methods=['POST'])
@api_guard
def update_site(site_id):
    new_site = request.json
    # Verify incoming site. It must exist, groups must exist, plans must exist.
    site = sites.find_one({'id': site_id})
    if not site:
        return jsonify(success=False, reason='no-such-site')
    site['groups'] = _find_groups_for_site(site['url'])
    for group in new_site.get('groups', []):
        if not _check_group_exists(group):
            return jsonify(success=False, reason='unknown-group')
    for plan_name in new_site.get('plans', []):
        if not _check_plan_exists(plan_name):
            return jsonify(success=False, reason='unknown-plan')
    if 'groups' in new_site:
        # Add new groups
        for group_name in new_site.get('groups', []):
            if group_name not in site['groups']:
                groups.update({'name':group_name},{'$addToSet': {'sites': site['url']}})
        # Remove old groups
        for group_name in site['groups']:
            if group_name not in new_site.get('groups', []):
                groups.update({'name':group_name},{'$pull': {'sites': site['url']}})
    if 'plans' in new_site:
        # Update the site. At this point we can only update plans.
        sites.update({'id': site_id}, {'$set': {'plans': new_site.get('plans')}})
    # Return the updated site
    site = sites.find_one({'id': site_id})
    if not site:
        return jsonify(success=False, reason='no-such-site')
    site['groups'] = _find_groups_for_site(site['url'])
    return jsonify(success=True, site=sanitize_site(site))

#
# Retrieve all sites in minion
#
#  GET /sites
#
# Returns a list of sites
#
#  [{ 'id': 'b263bdc6-8692-4ace-aa8b-922b9ec0fc37',
#     'url': 'https://www.mozilla.com',
#     'groups': ['mozilla', 'key-initiatives'] },
#    ...]
#

@app.route('/sites', methods=['GET'])
@api_guard
def list_sites():
    sitez = [sanitize_site(site) for site in sites.find()]
    for site in sitez:
        site['groups'] = _find_groups_for_site(site['url'])
    return jsonify(success=True, sites=sitez)

# API Methods to return reports

#
# Returns a scan history report, which is simply a list of all
# scans that have been recently done.
#
# If the user is specified then only scans are returned that
# the user can see.

@app.route('/reports/history', methods=['GET'])
@api_guard
def get_reports_history():
    history = []
    user_email = request.args.get('user')
    if user_email is not None:
        user = users.find_one({'email': user_email})
        if user is None:
            return jsonify(success=False, reason='no-such-user')
        for s in scans.find({'configuration.target': {'$in': _find_sites_for_user(user_email)}}).sort("created", -1).limit(100):
            history.append(summarize_scan(sanitize_scan(s)))
    else:
        for s in scans.find({}).sort("created", -1).limit(100):
            history.append(summarize_scan(sanitize_scan(s)))
    return jsonify(success=True, report=history)

#
# Returns a status report that lists each site and attached plans
# together with the results from the last scan done.
#
# If the user is specified then the report will only include data
# that the user can see.
#
#  { 'report':
#       [{ 'plan': 'basic',
#          'scan': [...],
#          'target': 'http://www.mozilla.com',
#       }],
#    'success': True }

@app.route('/reports/status', methods=['GET'])
@api_guard
def get_reports_sites():
    result = []
    user_email = request.args.get('user')
    if user_email is not None:
        # User specified, so return recent scans for each site/plan that the user can see
        user = users.find_one({'email': user_email})
        if user is None:
            return jsonify(success=False, reason='no-such-user')
        for site_url in sorted(_find_sites_for_user(user_email)):
            site = sites.find_one({'url': site_url})
            if site is not None:
                for plan_name in site['plans']:
                    l = list(scans.find({'configuration.target':site['url'], 'plan.name': plan_name}).sort("created", -1).limit(1))
                    if len(l) == 1:
                        scan = summarize_scan(sanitize_scan(l[0]))
                        s = {v: scan.get(v) for v in ('id', 'created', 'state', 'issues')}
                        result.append({'target': site_url, 'plan': plan_name, 'scan': scan})
                    else:
                        result.append({'target': site_url, 'plan': plan_name, 'scan': None})
    return jsonify(success=True, report=result)

#
# Returns a status report that lists each site and attached plans
# together with the results from the last scan done.
#
# If the user is specified then the report will only include data
# that the user can see.
#  { 'report':
#       [{ 'issues': [..],
#          'target': 'http://mozilla.com
#       }],
#    'success': True }

@app.route('/reports/issues', methods=['GET'])
@api_guard
def get_reports_issues():
    result = []
    user_email = request.args.get('user')
    if user_email is not None:
        # User specified, so return recent scans for each site/plan that the user can see
        user = users.find_one({'email': user_email})
        if user is None:
            return jsonify(success=False, reason='no-such-user')
        for site_url in sorted(_find_sites_for_user(user_email)):
            r = {'target': site_url, 'issues': []}
            site = sites.find_one({'url': site_url})
            if site is not None:
                for plan_name in site['plans']:
                    for s in scans.find({'configuration.target':site['url'], 'plan.name': plan_name}).sort("created", -1).limit(1):
                        for session in s['sessions']:
                            for issue in session['issues']:
                                r['issues'].append({'severity': issue['Severity'],
                                                    'summary': issue['Summary'],
                                                    'scan': { 'id': s['id'] },
                                                    'id': issue['Id']})
            result.append(r)
    return jsonify(success=True, report=result)

# API Methods to manage plans

#
# Return a list of available plans. Plans are global and not
# limited to a specific user.
#
#  GET /plans
#
# Returns an array of plan:
#
#  { "success": true,
#    "plans": [ { "description": "Run an nmap scan",
#                 "name": "nmap" },
#               ... ] }
#

@app.route("/plans")
@api_guard
def get_plans():
    def _plan_description(plan):
        return { 'description': plan['description'], 'name': plan['name'] }
    return jsonify(success=True, plans=[_plan_description(plan) for plan in plans.find()])

#
# Return a single plan description. Takes the plan name.
#
#  GET /plans/:plan_name
#
# Returns a JSON structure that contains the complete plan
#
#  { "success": true,
#    "plan": { "description": "Run an nmap scan",
#               "name": "nmap",
#               "workflow": [ { "configuration": {},
#                               "description": "Run the NMAP scanner.",
#                               "plugin": { "version": "0.2",
#                                           "class": "minion.plugins.nmap.NMAPPlugin",
#                                           "weight": "light",
#                                           "name": "NMAP" } } ] }
#

@app.route("/plans/<plan_name>")
@api_guard
def get_plan(plan_name):
    plan = plans.find_one({"name": plan_name})
    if not plan:
        return jsonify(success=False)
    # Fill in the details of the plugin
    for step in plan['workflow']:
        plugin = plugins.get(step['plugin_name'])
        if plugin:
            step['plugin'] = plugin['descriptor']
        del step['plugin_name']
    return jsonify(success=True, plan=sanitize_plan(plan))

# API Methods to manage plugins

#
# Return a list of available plugins
#
#  GET /plugins
#

@app.route("/plugins")
@api_guard
def get_plugins():
    return jsonify(success=True, plugins=[plugin['descriptor'] for plugin in plugins.values()])

# API Methods to manage scans

#
# Return a scan. Returns the full scan including all issues.
#

@app.route("/scans/<scan_id>")
@api_guard
def get_scan(scan_id):
    scan = scans.find_one({"id": scan_id})
    if not scan:
        return jsonify(success=False)
    return jsonify(success=True, scan=sanitize_scan(scan))

#
# Return a scan summary. Returns just the basic info about a scan
# and no issues. Also includes a summary of found issues. (count)
#

@app.route("/scans/<scan_id>/summary")
@api_guard
def get_scan_summary(scan_id):
    scan = scans.find_one({"id": scan_id})
    if not scan:
        return jsonify(success=False)
    return jsonify(success=True, summary=summarize_scan(sanitize_scan(scan)))

#
# Create a scan by POSTING a configuration to the /scan
# resource. The configuration looks like this:
#
#   {
#      "plan": "tickle",
#      "configuration": {
#        "target": "http://foo"
#      }
#   }
#

@app.route("/scans", methods=["POST"])
@api_guard('application/json')
def put_scan_create():
    # try to decode the configuration
    configuration = request.json
    # See if the plan exists
    plan = plans.find_one({"name": configuration['plan']})
    if not plan:
        return jsonify(success=False)
    # Merge the configuration
    # Create a scan object
    now = datetime.datetime.utcnow()
    scan = { "id": str(uuid.uuid4()),
             "state": "CREATED",
             "created": now,
             "queued": None,
             "started": None,
             "finished": None,
             "plan": { "name": plan['name'], "revision": 0 },
             "configuration": configuration['configuration'],
             "sessions": [],
             "meta": { "owner": None, "tags": [] } }
    for step in plan['workflow']:
        session_configuration = step['configuration']
        session_configuration.update(configuration['configuration'])
        session = { "id": str(uuid.uuid4()),
                    "state": "CREATED",
                    "plugin": plugins[step['plugin_name']]['descriptor'],
                    "configuration": session_configuration, # TODO Do recursive merging here, not just at the top level
                    "description": step["description"],
                    "artifacts": {},
                    "issues": [],
                    "created": now,
                    "queued": None,
                    "started": None,
                    "finished": None,
                    "progress": None }
        scan['sessions'].append(session)
    scans.insert(scan)
    return jsonify(success=True, scan=sanitize_scan(scan))

@app.route("/scans/<scan_id>/control", methods=["PUT"])
def put_scan_control(scan_id):
    # Find the scan
    scan = scans.find_one({"id": scan_id})
    if not scan:
        return jsonify(success=False, error='no-such-scan')
    # Check if the state is valid
    state = request.data
    if state not in ('START', 'STOP'):
        return jsonify(success=False, error='unknown-state')
    # Handle start
    if state == 'START':
        if scan['state'] != 'CREATED':
            return jsonify(success=False, error='invalid-state-transition')
        # Queue the scan to start
        scans.update({"id": scan_id}, {"$set": {"state": "QUEUED", "queued": datetime.datetime.utcnow()}})
        tasks.scan.apply_async([scan['id']], countdown=3, queue='scan')
    # Handle stop
    if state == 'STOP':
        scans.update({"id": scan_id}, {"$set": {"state": "STOPPING", "queued": datetime.datetime.utcnow()}})
        tasks.scan_stop.apply_async([scan['id']], queue='state')
    return jsonify(success=True)<|MERGE_RESOLUTION|>--- conflicted
+++ resolved
@@ -25,20 +25,12 @@
 sites = mongo_client.minion.sites
 groups = mongo_client.minion.groups
 
-<<<<<<< HEAD
 def api_guard(view):
     """ Decorate a view function to be protected by requiring
-=======
-app = Flask(__name__)
-
-def api_guard(*decor_args):
-    """
-    Decorate a view function to be protected by requiring
->>>>>>> f19a4a23
     a secret key in X-Minion-Backend-Key header for the decorated
     backend API. If 'key' is False or not found in the config file,
     the decorator will assume no protection is needed and will grant
-    access to all incoming request. 
+    access to all incoming request.
 
     """
     def decorator(view):
