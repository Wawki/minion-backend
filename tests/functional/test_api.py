# This Source Code Form is subject to the terms of the Mozilla Public
# License, v. 2.0. If a copy of the MPL was not distributed with this
# file, You can obtain one at http://mozilla.org/MPL/2.0/.

import os
import json
import pprint
import requests
import time
import unittest
from flask import Flask, make_response
from multiprocessing import Process
from subprocess import Popen, PIPE

from pymongo import MongoClient

import minion.backend.utils as backend_utils
from minion.backend.api import BUILTIN_PLUGINS, TEST_PLUGINS

BACKEND_KEY = backend_utils.backend_config()['api'].get('key')
BASE = 'http://localhost:8383'
APIS = {'user':
            {'POST': '/users',
             'GET': '/users'},
        'groups':
            {'POST': '/groups',
              'GET': '/groups'},
        'group':
            {'GET': '/groups/{group_name}',
             'DELETE': '/groups/{group_name}',
             'PATCH': '/groups/{group_name}'},
        'sites':
            {'GET': '/sites',
             'POST': '/sites'},
        'site':
            {'GET': '/sites/{site_id}'},
        'get_plans': 
            {'GET': '/plans'},
        'get_plan':
            {'GET': '/plans/{plan_name}'},
        'get_plugins':
            {'GET': '/plugins'},
        'scans':
            {'POST': '/scans',},
        'scan':
            {'GET': '/scans/{scan_id}',
             'PUT': '/scans/{scan_id}/control'},
        'scan_summary':
            {'GET': '/scans/{scan_id}/summary'},
        'history':
            {'GET': '/reports/history'},
        'issues':
            {'GET': '/reports/issues'},
        'status':
            {'GET': '/reports/status'},
}

def get_api(api_name, method, args=None):
    """ Return a full url and map each key
    in args to the url found in APIS. """
    api = ''.join([BASE, APIS[api_name][method]])
    if args:
        return api.format(**args)
    else:
        return api

<<<<<<< HEAD
#TODO: Make content-type and jsonify more flexible.
def _call(task, method, auth=None, data=None, url_args=None, jsonify=True):
=======
def _call(task, method, auth=None, data=None, url_args=None, jsonify=True, \
        headers=None):
>>>>>>> bb5c3426
    """
    Make HTTP request.

    Parameters
    ----------
    task : str
        The name of the api to call which corresponds
        to a key name in ``APIS``.
    method : str
        Accept 'GET', 'POST', 'PUT', or
        'DELETE'.
    auth : optional, tuple
        Basic auth tuple ``(username, password)`` pair.
    data : optional, dict
        A dictionary of data to pass to the API.
    url_args : optional, dict
        A dictionary of url arguments to replace in the 
        URL. For example, to match user's GET URL which
        requires ``id``, you'd pass ``{'id': '3a7a67'}``.
    jsonify : bool
        If set to True, data will be sent as plaintext like GET.
<<<<<<< HEAD
=======
    headers : dict
        Default to None. GET will send as plain/text while
        POST, PUT, and PATCH will send as application/json.

>>>>>>> bb5c3426
    Returns
    -------
    res : requests.Response
        The response object.
    
    """

    req_objs = {'GET': requests.get,
        'POST': requests.post,
        'PUT': requests.put,
        'DELETE': requests.delete,
        'PATCH': requests.patch}

    method = method.upper()
    api = APIS[task][method]
    if url_args:
        api = api.format(**url_args)
    # concatenate base and api
    api = os.path.join(BASE.strip('/'), api.strip('/'))

    req_objs = req_objs[method]
    if jsonify and data and method != 'GET':
        data = json.dumps(data)
<<<<<<< HEAD
    if jsonify:
        headers = {'Content-Type': 'application/json'}
    else:
        headers = {'Content-Type': 'text/plain'}

=======

    if headers is None:
        if jsonify:
            headers = {'Content-Type': 'application/json', 
                    'X-Minion-Backend-Key': BACKEND_KEY}
        else:
            headers = {'Content-Type': 'text/plain',
                    'X-Minion-Backend-Key': BACKEND_KEY}
    
>>>>>>> bb5c3426
    if method == 'GET' or method == 'DELETE':
        res = req_objs(api, params=data, auth=auth, headers=headers)
    else:
        res = req_objs(api, data=data, auth=auth, headers=headers)
    return res

class TestAPIBaseClass(unittest.TestCase):
    def setUp(self):
        self.mongodb = MongoClient()
        self.mongodb.drop_database("minion")
        self.db = self.mongodb.minion

        self.email = "bob@example.org"
        self.email2 = "alice@example.org"
        self.role = "user"
        self.group_name = "minion-test-group"
        self.group_description = "minion test group is awesome."
        self.group_name2 = "minion-test-group2"
        self.group_description2 = "minion test group 2 is super."

        self.site1 = "http://foo.com"
        self.site2 = "http://bar.com"

        self.target_url = 'http://127.0.0.1:1234'

    def tearDown(self):
        self.mongodb.drop_database("minion")

    def _kill_ports(self, ports):
        for port in ports:
            p = Popen(['sudo', '/bin/kill `sudo lsof -t -i:%s`' %str(port)],\
                    stdout=PIPE, stderr=PIPE, shell=True)

    def start_server(self):
        """ Similar to plugin functional tests, we need 
        to start server and kill ports. """
        def run_app():
            test_app.run(host='localhost', port=1234)
        self._kill_ports([1234,])
        self.server = Process(target=run_app)
        self.server.daemon = True
        self.server.start()

    def stop_server(self):
        self.server.terminate()
        self._kill_ports([1234,])
        

    def import_plan(self):
        ROOT = os.path.dirname(os.path.dirname(os.path.dirname(os.path.abspath(__file__))))
        PLANS_ROOT = os.path.join(ROOT, 'plans')
        self.plans = self.db.plans
        self.scans = self.db.scans
        with open(os.path.join(PLANS_ROOT, 'basic.plan'), 'r') as f:
            self.plan = json.load(f)
            self.plans.remove({'name': self.plan['name']})
            self.plans.insert(self.plan)

    @staticmethod
    def _get_plugin_name(full):
        """ Return the name of the plugin. """
        cls_name = full.split('.')[-1]
        return cls_name.split('Plugin')[0]

    def check_plugin_metadata(self, base, metadata):
        """ Given a base configuration, parse
        and verify the input metadata contains
        the following keys: 'version', 'class',
        'weight', and 'name' for each plugin. """

        for index, plugin in enumerate(metadata):
            p_name = self._get_plugin_name(base['workflow'][index]['plugin_name'])
            # the plugin list is either under the key plugin, plugins or
            # iself is already a list. We should consider using plugins
            # over plugin; that is, change the key name in /plugins endpoint.
            meta = plugin.get('plugin') or plugin.get('plugins') or plugin
            self.assertEqual('light', meta['weight'])
            self.assertEqual(p_name, meta['name'])
            self.assertEqual(base['workflow'][index]['plugin_name'], meta['class'])
            self.assertEqual("0.0", meta['version'])
    

    def create_user(self, headers=None):
        return _call('user', 'POST', data={"email": self.email, "role": "user"},\
                headers=headers)
    
    def get_users(self):
        return _call('user', 'GET')

    def create_group(self, users=None):
        data = {'name': self.group_name, "description": self.group_description}
        if users is not None:
            data.update({'users': users})
        return _call('groups', 'POST', data=data)

    def get_groups(self):
        return _call('groups', 'GET')

    def get_group(self, group_name):
        return _call('group', 'GET', url_args={'group_name': group_name})

    def delete_group(self, group_name):
        return _call('group', 'DELETE', url_args={'group_name': group_name})

    def modify_group(self, group_name, data=None):
        return _call('group', 'PATCH', url_args={'group_name': group_name},
                data=data)
    
    def create_site(self, plans=None):
        data = {'url': self.site1, 'groups': [self.group_name,]}
        if plans is not None:
            data.update({'plans': plans})
        return _call('sites', 'POST', data=data)

    def get_sites(self):
        return _call('sites', 'GET')

    def get_site(self, site_id):
        return _call('site', 'GET', url_args={'site_id': site_id})

    def get_plans(self):
        return _call('get_plans', 'GET')
    
    def get_plan(self, plan_name):
        return _call('get_plan', 'GET', url_args={'plan_name': plan_name})
    
    def get_plugins(self):
        return _call('get_plugins', 'GET')

    def create_scan(self):
        return _call('scans', 'POST', 
                data={'plan': 'basic', 
                    'configuration': {'target': self.target_url}})

    def get_scan(self, scan_id):
        return _call('scan', 'GET', url_args={'scan_id': scan_id})

    def control_scan(self, scan_id, state='START'):
        return _call('scan', 'PUT', url_args={'scan_id': scan_id},
                data=state, jsonify=False)

    def get_scan_summary(self, scan_id):
        return _call('scan_summary', 'GET', url_args={'scan_id': scan_id})

    def get_reports_history(self, user=None):
        data = {}
        if user is not None:
            data = {'user': user}
        return _call('history', 'GET', data=data)

    def get_reports_status(self, user=None):
        data = None
        if user is not None:
            data = {'user': user}
        return _call('status', 'GET', data=data)

    def get_reports_issues(self, user=None):
        data = None
        if user is not None:
            data = {'user': user}
        return _call('issues', 'GET', data=data)

    def _test_keys(self, target, expected):
        """
        Compare keys are in the response. If there
        is a difference (more or fewer) assertion
        will raise False.
        
        Parameters
        ----------
        target : tuple
            A tuple of keys from res.json().keys()
        expected : tuple
            A tuple of keys expecting to match
            against res.json().keys()

        """

        keys1 = set(expected)
        self.assertEqual(set(), keys1.difference(target))

class TestAccessToken(TestAPIBaseClass):
    def test_create_user_200(self):
        res = self.create_user()
        self.assertEqual(res.status_code, 200)

    #def test_create_user_401_without_header(self):
    #    res = self.create_user(headers={'Content-Type': 'application/json'})
    #    self.assertEqual(res.status_code, 401)

    #def test_create_user_401_with_incorrect_backend_key(self):
    #    res = self.create_user(headers={'Content-type': 'application/json',\
    #           'X-Minion-Backend-Key': 'I want to hack your server.'})
    #    self.assertEqual(res.status_code, 401)

    def test_create_user_200_lower_case_header(self):
        res = self.create_user(headers={'Content-type': 'application/json',\
                   'x-minion-backend-key': BACKEND_KEY})
        self.assertEqual(res.status_code, 200)

class TestUserAPIs(TestAPIBaseClass):
    def test_create_user(self):
        res = self.create_user() 
        expected_top_keys = ('user', 'success')
        self._test_keys(res.json().keys(), expected_top_keys)
        expected_inner_keys = ('id', 'created', 'role', 'email')
        self._test_keys(res.json()['user'].keys(), expected_inner_keys)

    def test_get_all_users(self):
        # we must recreate user
        self.create_user()
        res = self.get_users()
        expected_inner_keys = ('id', 'email', 'role', 'sites', 'groups')
        self._test_keys(res.json()['users'][0].keys(), expected_inner_keys)
        self.assertEqual(1, len(res.json()['users']))

class TestGroupAPIs(TestAPIBaseClass):
    def test_create_group(self):
        res = self.create_user()
        res = self.create_group()
        expected_top_keys = ('success', 'group')
        self._test_keys(res.json().keys(), expected_top_keys)
        expected_inner_keys = ('id', 'created', 'name', 'description')
        self._test_keys(res.json()['group'], expected_inner_keys)
        self.assertEqual(res.json()['group']['name'], self.group_name)
        self.assertEqual(res.json()['group']['description'], self.group_description)

    def test_create_duplicate_group(self):
        res = self.create_user()
        res = self.create_group()
        res = self.create_group()
        expected_top_keys = ('success', 'reason')
        self._test_keys(res.json().keys(), expected_top_keys)
        self.assertEqual(res.json()['success'], False)
        self.assertEqual(res.json()['reason'], 'group-already-exists')

    def test_get_all_groups(self):
        res = self.create_user()
        res1 = self.create_group()
        res2 = self.get_groups()
        expected_top_keys = ('success', 'groups')
        self._test_keys(res2.json().keys(), expected_top_keys)
        self.assertEqual(res2.json()['groups'][0], res1.json()['group'])

    def test_get_group(self):
        res = self.create_user()
        res1 = self.create_group()
        res2 = self.get_group(self.group_name)
        expected_top_keys = ('success', 'group')
        self._test_keys(res2.json().keys(), expected_top_keys)
        self.assertEqual(res2.json()['group']['name'], self.group_name)
        self.assertEqual(res2.json()['group']['description'], self.group_description)

    def test_delete_group(self):
        res = self.create_user()
        res1 = self.create_group()
        res2 = self.delete_group(self.group_name)
        expected_top_keys = ('success', )
        self._test_keys(res2.json().keys(), expected_top_keys)
        self.assertEqual(res2.json()['success'], True)

    def test_patch_group_add_site(self):
        res = self.create_user()
        res1 = self.create_group()
        res2 = self.modify_group(self.group_name,
                data={'addSites': [self.site1]})
        self._test_keys(res2.json().keys(), set(res1.json().keys()))
        self._test_keys(res2.json()['group'].keys(), set(res1.json()['group'].keys()))
        self.assertEqual(res2.json()['group']['sites'][0], self.site1)

    def test_patch_group_remove_site(self):
        res = self.create_user()
        res1 = self.create_group()
        res2 = self.modify_group(self.group_name,
                data={'addSites': [self.site1]})
        self.assertEqual(res2.json()['group']['sites'][0], self.site1)

        res2 = self.modify_group(self.group_name,
                data={'removeSites': [self.site1]})
        self._test_keys(res2.json().keys(), set(res1.json().keys()))
        self._test_keys(res2.json()['group'].keys(), set(res1.json()['group'].keys()))
        self.assertEqual(res2.json()['group']['sites'], [])

    def test_patch_group_add_user(self):
        res = self.create_user()
        res1 = self.create_group()
        res2 = self.modify_group(self.group_name,
                data={'addUsers': [self.email2]})
        self._test_keys(res2.json().keys(), set(res1.json().keys()))
        self._test_keys(res2.json()['group'].keys(), set(res1.json()['group'].keys()))
        self.assertEqual(res2.json()['group']['users'][0], self.email2)

    def test_patch_group_remove_user(self):
        res = self.create_user()
        res1 = self.create_group()
        res2 = self.modify_group(self.group_name,
                data={'addUsers': [self.email2]})
        self.assertEqual(res2.json()['group']['users'][0], self.email2)

        res2 = self.modify_group(self.group_name,
                data={'removeUsers': [self.email2]})
        self._test_keys(res2.json().keys(), set(res1.json().keys()))
        self._test_keys(res2.json()['group'].keys(), set(res1.json()['group'].keys()))
        self.assertEqual(res2.json()['group']['users'], [])

class TestSitesAPIs(TestAPIBaseClass):
    def test_create_site(self):
        res = self.create_user()
        res1 = self.create_group()
        res2 = self.create_site()
        expected_top_keys = ('success', 'site',)
        self._test_keys(res2.json().keys(), expected_top_keys)
        expected_inner_keys = ('id', 'url', 'plans', 'created',)
        self._test_keys(res2.json()['site'].keys(), expected_inner_keys)
        self.assertEqual(res2.json()['site']['url'], self.site1)
        #self.assertEqual(res2.json()['site']['groups'], [self.group_name])
        self.assertEqual(res2.json()['site']['plans'], [])

    def test_create_duplicate_site(self):
        res = self.create_user()
        res1 = self.create_group()
        res2 = self.create_site()
        res3 = self.create_site()
        expected_top_keys = ('success', 'reason',)
        self._test_keys(res3.json().keys(), expected_top_keys)
        self.assertEqual(res3.json()['success'], False)
        self.assertEqual(res3.json()['reason'], 'site-already-exists')

    def test_get_all_sites(self):
        res = self.create_user()
        res1 = self.create_group()
        res2 = self.create_site()
        res3 = self.get_sites()
        expected_top_keys = ('success', 'sites', )
        self._test_keys(res3.json().keys(), expected_top_keys)
        expected_inner_keys = ('id', 'url','groups', 'created', 'plans')
        self._test_keys(res3.json()['sites'][0].keys(), expected_inner_keys)
        self.assertEqual(res3.json()['sites'][0]['url'], self.site1)
        # groups should return self.group_name when #50 and #49 are fixed
        self.assertEqual(res3.json()['sites'][0]['groups'], [self.group_name])
        self.assertEqual(res3.json()['sites'][0]['plans'], [])

    def test_get_site(self):
        res = self.create_user()
        res1 = self.create_group()
        res2 = self.create_site() 
        site_id = res2.json()['site']['id']
        res3 = self.get_site(site_id)
        expected_top_keys = ('success', 'site', )
        self._test_keys(res3.json().keys(), expected_top_keys)
        # until #49, #50, #51 are resolved, this is commented
        #self.assertEqual(res3.json()['site'], res2.json()['site'])
        
class TestPlanAPIs(TestAPIBaseClass):
    def setUp(self):
        super(TestPlanAPIs, self).setUp()
        self.import_plan()

    def test_get_plans(self):
        resp = self.get_plans()
        self.assertEqual(200, resp.status_code)
        expected_top_keys = ('success', 'plans')
        self._test_keys(resp.json().keys(), expected_top_keys)
        expected_inner_keys = ('name', 'description')
        self._test_keys(resp.json()['plans'][0].keys(), expected_inner_keys)
        self.assertEqual(resp.json()['plans'][0]['name'], "basic")
        self.assertEqual(resp.json()['plans'][0]['description'], "Run basic tests")

    def test_get_plan(self):
        resp = self.get_plan('basic')
        self.assertEqual(200, resp.status_code)
        
        # test plugin name and weight. weight is now always light for the built-in
        plan = resp.json()
        self.check_plugin_metadata(self.plan, plan['plan']['workflow'])
    
    def test_get_built_in_plugins(self):
        resp = self.get_plugins()

        self.assertEqual(200, resp.status_code)
        # check top-leve keys agreement
        expected_top_keys = ('success', 'plugins',)
        self._test_keys(resp.json().keys(), expected_top_keys)

        # num of total built-in plugins should match
        plugins_count = len(TEST_PLUGINS) + len(BUILTIN_PLUGINS)
        self.assertEqual(plugins_count, len(resp.json()['plugins']))
        # check following keys are returned for each plugin
        expected_inner_keys = ('class', 'name', 'version', 'weight')
        for plugin in resp.json()['plugins']:
            self._test_keys(plugin.keys(), expected_inner_keys)

test_app = Flask(__name__)
@test_app.route('/')
def basic_app():
    res = make_response('')
    res.headers['X-Content-Type-oPTIONS'] = 'nosniff'
    return res

class TestScanAPIs(TestAPIBaseClass):
    def setUp(self):
        super(TestScanAPIs, self).setUp()
        self.import_plan()

    def test_create_scan(self):
        res1 = self.create_user()
        res2 = self.create_group()
        res3 = self.create_site(plans=['basic'])
        res4 = self.create_scan()
        #pprint.pprint(res4.json(), indent=5)

        expected_top_keys = ('success', 'scan',)
        self._test_keys(res4.json().keys(), expected_top_keys)

        expected_scan_keys = ('id', 'state', 'created', 'queued', 'started', \
                'finished', 'plan', 'configuration', 'sessions', 'meta',)
        self._test_keys(res4.json()['scan'].keys(), expected_scan_keys)
        
        scan = res4.json()['scan']
        for session in scan['sessions']:
            expected_session_keys = ('id', 'state', 'plugin', 'configuration', \
                    'description', 'artifacts', 'issues', 'created', 'started', \
                    'queued', 'finished', 'progress',)
            self._test_keys(session.keys(), expected_session_keys)
            self.assertEqual(session['configuration']['target'], self.target_url)

            self.assertEqual(session['state'], 'CREATED')
            self.assertEqual(session['artifacts'], {})
            self.assertEqual(session['issues'], [])
            for name in ('queued', 'started', 'finished', 'progress'):
                self.assertEqual(session[name], None)

    def test_get_scan(self):
        res1 = self.create_user()
        res2 = self.create_group()
        res3 = self.create_site(plans=['basic'])
        res4 = self.create_scan()
        scan_id = res4.json()['scan']['id']
        res5 = self.get_scan(scan_id)
        # since scan hasn't started, should == res4
        self.assertEqual(res4.json(), res5.json())

    def test_start_basic_scan(self):
        """
        This test is very comprehensive. It tests
        1. POST /scans
        2. GET /scans/<scan_id>
        3. PUT /scans/<scan_id>/control
        4. GET /scans/<scan_id>/summary
        5. GET /reports/history
        6. GET /reports/status
        7. GET /reports/issues
        """
        self.start_server()

        res1 = self.create_user()
        res2 = self.create_group(users=[self.email,])
        res3 = self.create_site(plans=['basic'])

        # POST /scans
        res4 = self.create_scan()
        scan_id = res4.json()['scan']['id']

        # PUT /scans/<scan_id>/control
        res5 = self.control_scan(scan_id, 'START')
        self.assertEqual(len(res5.json().keys()), 1)
        self.assertEqual(res5.json()['success'], True)
    
        # GET /scans/<scan_id>
        res6 = self.get_scan(scan_id)
        self._test_keys(res6.json().keys(), set(res4.json().keys()))
        self._test_keys(res6.json()['scan'].keys(), set(res4.json()['scan'].keys()))
        self.assertEqual(res6.json()['scan']['state'], 'QUEUED')

        # give scanner a few seconds
        time.sleep(5)
        # GET /scans/<scan_id>
        # now check if the scan has completed or not
        res7 = self.get_scan(scan_id)
        self.assertEqual(res7.json()['scan']['state'], 'FINISHED')

        # GET /scans/<scan_id>/summary
        res8 = self.get_scan_summary(scan_id)
        pprint.pprint(res8.json(), indent=2)

        # GET /reports/history
        res9 = self.get_reports_history()
        expected_top_keys = ('report', 'success',)
        self._test_keys(res9.json().keys(), expected_top_keys)
        expected_inner_keys = ('configuration', 'created', 'finished', 'id',
                'issues', 'plan', 'queued', 'sessions', 'state',)
        self._test_keys(res9.json()['report'][0].keys(), expected_inner_keys)
        self.assertEqual(res9.json()['report'][0]['id'], scan_id)
        
        # GET /reports/status
        res10 = self.get_reports_status(user=self.email)
        expected_top_keys = ('success', 'report',)
        self._test_keys(res10.json().keys(), expected_top_keys)
        expected_inner_keys = ('plan', 'scan', 'target',)
        pprint.pprint(res10.json(), indent=2)
        self._test_keys(res10.json()['report'][0].keys(), expected_inner_keys)
        self.assertEqual(res10.json()['report'][0]['plan'], 'basic')
        self.assertEqual(res10.json()['report'][0]['target'], self.site1)

        # GET /reports/issues
        res11 = self.get_reports_issues(user=self.email)
        expected_top_keys = ('report', 'success', )
        self._test_keys(res11.json().keys(), expected_top_keys)
        expected_inner_keys = ('issues', 'target',)
        self._test_keys(res11.json()['report'][0].keys(), expected_inner_keys)
        self.assertEqual(res11.json()['report'][0]['issues'], [])
        self.assertEqual(res11.json()['report'][0]['target'], self.site1)
        self.stop_server()        <|MERGE_RESOLUTION|>--- conflicted
+++ resolved
@@ -64,13 +64,8 @@
     else:
         return api
 
-<<<<<<< HEAD
-#TODO: Make content-type and jsonify more flexible.
-def _call(task, method, auth=None, data=None, url_args=None, jsonify=True):
-=======
 def _call(task, method, auth=None, data=None, url_args=None, jsonify=True, \
         headers=None):
->>>>>>> bb5c3426
     """
     Make HTTP request.
 
@@ -92,13 +87,10 @@
         requires ``id``, you'd pass ``{'id': '3a7a67'}``.
     jsonify : bool
         If set to True, data will be sent as plaintext like GET.
-<<<<<<< HEAD
-=======
     headers : dict
         Default to None. GET will send as plain/text while
         POST, PUT, and PATCH will send as application/json.
 
->>>>>>> bb5c3426
     Returns
     -------
     res : requests.Response
@@ -122,13 +114,6 @@
     req_objs = req_objs[method]
     if jsonify and data and method != 'GET':
         data = json.dumps(data)
-<<<<<<< HEAD
-    if jsonify:
-        headers = {'Content-Type': 'application/json'}
-    else:
-        headers = {'Content-Type': 'text/plain'}
-
-=======
 
     if headers is None:
         if jsonify:
@@ -138,7 +123,6 @@
             headers = {'Content-Type': 'text/plain',
                     'X-Minion-Backend-Key': BACKEND_KEY}
     
->>>>>>> bb5c3426
     if method == 'GET' or method == 'DELETE':
         res = req_objs(api, params=data, auth=auth, headers=headers)
     else:
